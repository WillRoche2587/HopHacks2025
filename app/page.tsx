'use client'

import { useState, useEffect, useRef } from 'react'
import { 
  Sidebar, 
  SidebarProvider, 
  SidebarHeader, 
  SidebarContent, 
  SidebarMenu, 
  SidebarMenuItem,
  SidebarTrigger 
} from '@/components/ui/sidebar'
import { Card, CardContent, CardDescription, CardHeader, CardTitle } from '@/components/ui/card'
import { Button } from '@/components/ui/button'
import { Input } from '@/components/ui/input'
import { Label } from '@/components/ui/label'
import { Textarea } from '@/components/ui/textarea'
import { ScrollArea } from '@/components/ui/scroll-area'
import { 
  BarChart3, 
  LayoutDashboard, 
  MessageSquare, 
  Settings, 
  Heart,
  CheckCircle,
  Calendar,
  FileText,
  TrendingUp,
  Clock,
  Leaf,
  Users,
  MapPin,
  DollarSign,
  X,
  AlertCircle,
  RefreshCw,
  Moon,
  Sun,
  Download,
  User,
  Send,
  Target
} from 'lucide-react'
import ErrorBoundary from '@/components/ErrorBoundary'
import LoadingSpinner from '@/components/LoadingSpinner'
import { MarkdownRenderer } from '@/components/MarkdownRenderer'
import { Alert, AlertDescription, AlertTitle } from '@/components/ui/alert'
import { generateEventAnalysisPDF } from '@/lib/utils/pdfGenerator'
import {
  Expandable,
  ExpandableCard,
  ExpandableCardContent,
  ExpandableCardFooter,
  ExpandableCardHeader,
  ExpandableContent,
  ExpandableTrigger,
} from '@/components/ui/expandable'

// Types
interface EventFormData {
  eventType: string
  location: string
  date: string
  duration: string
  expectedAttendance: number
  budget: number
  audience: string
  specialRequirements: string
}

interface AnalysisResults {
  weatherAnalysis: string
  currentEventsAnalysis: string
  historicAnalysis: string
  organizerScoring: string
  overallScore: number
}

interface ChatMessage {
  id: string
  role: 'user' | 'assistant'
  content: string
  timestamp: Date
}

interface PreviousEvent {
  id: string
  title: string
  location: string
  date: string
  duration: string
  attendance: number
  budget: number
  audience: string
  notes: string
  impactScore: number
}

export default function ImpactGauge() {
  // State management
  const [activeTab, setActiveTab] = useState<'analysis' | 'previous' | 'assistant' | 'settings'>('analysis')
  const [isDarkMode, setIsDarkMode] = useState(false)
  const [eventForm, setEventForm] = useState<EventFormData>({
    eventType: '',
    location: '',
    date: '',
    duration: '',
    expectedAttendance: 0,
    budget: 0,
    audience: '',
    specialRequirements: ''
  })
  const [isAnalyzing, setIsAnalyzing] = useState(false)
  const [analysisResults, setAnalysisResults] = useState<AnalysisResults | null>(null)
  const [chatMessages, setChatMessages] = useState<ChatMessage[]>([])
  const [chatInput, setChatInput] = useState('')
  const [isChatLoading, setIsChatLoading] = useState(false)
  const [previousEvents, setPreviousEvents] = useState<PreviousEvent[]>([])
  const [userId, setUserId] = useState<string | null>(null)
  const [error, setError] = useState<string | null>(null)
  const [isLoadingEvents, setIsLoadingEvents] = useState(true)
  const [isGeneratingPDF, setIsGeneratingPDF] = useState(false)
  const [apiKeys, setApiKeys] = useState({
    weatherApiKey: '',
    geminiApiKey: ''
  })
  const [isTestingConnections, setIsTestingConnections] = useState(false)
  const [isSavingKeys, setIsSavingKeys] = useState(false)
  const [apiTestResults, setApiTestResults] = useState<{
    weather: boolean | null
    gemini: boolean | null
  }>({ weather: null, gemini: null })
  const [selectedEventReport, setSelectedEventReport] = useState<PreviousEvent | null>(null)
  const messagesEndRef = useRef<HTMLDivElement>(null)

  // Initialize user session and dark mode
  useEffect(() => {
    const initializeUser = async () => {
      // Use mock user ID for now (bypassing Supabase)
      setUserId('mock-user-id')
    }

    // Load dark mode preference from localStorage
    const savedDarkMode = localStorage.getItem('darkMode')
    if (savedDarkMode) {
      setIsDarkMode(JSON.parse(savedDarkMode))
    }

    // Load saved API keys from localStorage
    const savedWeatherKey = localStorage.getItem('weatherApiKey')
    const savedGeminiKey = localStorage.getItem('geminiApiKey')
    if (savedWeatherKey || savedGeminiKey) {
      setApiKeys({
        weatherApiKey: savedWeatherKey || '',
        geminiApiKey: savedGeminiKey || ''
      })
    }

    initializeUser()
  }, [])

  // Apply dark mode class to document
  useEffect(() => {
    if (isDarkMode) {
      document.documentElement.classList.add('dark')
    } else {
      document.documentElement.classList.remove('dark')
    }
    // Save preference to localStorage
    localStorage.setItem('darkMode', JSON.stringify(isDarkMode))
  }, [isDarkMode])

  const toggleDarkMode = () => {
    setIsDarkMode(!isDarkMode)
  }

  // Load previous events
  useEffect(() => {
    const loadPreviousEvents = async () => {
      try {
        setIsLoadingEvents(true)
        setError(null)
        
        // Use mock data for now (bypassing Supabase)
        const mockEvents: PreviousEvent[] = [
          {
            id: '1',
            title: 'Community Food Drive',
            location: 'Downtown Community Center',
            date: '2024-01-15',
            duration: '4 hours',
            attendance: 150,
            budget: 5000,
            audience: 'Community members',
            notes: 'Successfully collected 500+ food items',
            impactScore: 92
          },
          {
            id: '2',
            title: 'Volunteer Cleanup Day',
            location: 'Riverside Park',
            date: '2024-03-10',
            duration: '3 hours',
            attendance: 75,
            budget: 2000,
            audience: 'Volunteers and families',
            notes: 'Cleaned 2 miles of riverbank',
            impactScore: 85
          },
          {
            id: '3',
            title: 'Environmental Awareness Walk',
            location: 'Central Park',
            date: '2024-04-22',
            duration: '2 hours',
            attendance: 120,
            budget: 3000,
            audience: 'Environmental activists',
            notes: 'Raised awareness about climate change',
            impactScore: 78
          },
          {
            id: '4',
            title: 'Youth Sports Tournament',
            location: 'Community Sports Complex',
            date: '2024-05-18',
            duration: '6 hours',
            attendance: 45,
            budget: 4500,
            audience: 'Youth and families',
            notes: 'Lower than expected turnout due to competing events',
            impactScore: 62
          },
          {
            id: '5',
            title: 'Senior Center Bingo Night',
            location: 'Sunset Senior Center',
            date: '2024-06-12',
            duration: '3 hours',
            attendance: 25,
            budget: 800,
            audience: 'Senior citizens',
            notes: 'Poor weather affected attendance significantly',
            impactScore: 45
          },
          {
            id: '6',
            title: 'Book Drive for Schools',
            location: 'Local Library',
            date: '2024-07-08',
            duration: '4 hours',
            attendance: 35,
            budget: 1200,
            audience: 'Parents and educators',
            notes: 'Limited promotion led to minimal participation',
            impactScore: 38
          }
        ]
        
        // Simulate loading delay
        await new Promise(resolve => setTimeout(resolve, 500))
        
        setPreviousEvents(mockEvents)
      } catch (error) {
        console.error('Error loading previous events:', error)
        setError('Failed to load previous events. Please try again.')
      } finally {
        setIsLoadingEvents(false)
      }
    }

    loadPreviousEvents()
  }, [])

  // Scroll to bottom when new messages arrive
  useEffect(() => {
    messagesEndRef.current?.scrollIntoView({ behavior: 'smooth' })
  }, [chatMessages])

  // Form handlers
  const handleInputChange = (field: keyof EventFormData, value: string | number) => {
    setEventForm(prev => ({ ...prev, [field]: value }))
  }



  const handleFormSubmit = async (e: React.FormEvent) => {
    e.preventDefault()
    setIsAnalyzing(true)
    setError(null)

    try {
      // Run agents with 1-second stagger between each request
      console.log('Starting weather analysis...')
      const weatherResult = await callAgent('weather', eventForm)
      
      await new Promise(resolve => setTimeout(resolve, 1000)) // 1 second delay
      console.log('Starting current events analysis...')
      const currentEventsResult = await callAgent('currentEvents', eventForm)
      
      await new Promise(resolve => setTimeout(resolve, 1000)) // 1 second delay
      console.log('Starting historical analysis...')
      const historicResult = await callAgent('historicEvents', eventForm)
      
      await new Promise(resolve => setTimeout(resolve, 1000)) // 1 second delay
      console.log('Starting comprehensive scoring...')
      // Run organizer scoring agent
      const scoringResult = await callAgent('organizerScoring', {
        weatherAnalysis: weatherResult,
        currentEventsAnalysis: currentEventsResult,
        historicAnalysis: historicResult,
        eventDetails: eventForm
      })

      // Handle JSON responses from agents
      const weatherAnalysis = typeof weatherResult === 'string' ? weatherResult : 
        weatherResult.analysis || 
        weatherResult.error || 
        'Weather analysis unavailable'
      
      const currentEventsAnalysis = typeof currentEventsResult === 'string' ? currentEventsResult : 
        currentEventsResult.analysis || 
        currentEventsResult.error || 
        'Current events analysis unavailable'
      
      const historicAnalysis = typeof historicResult === 'string' ? historicResult : 
        historicResult.analysis || 
        historicResult.error || 
        'Historical analysis unavailable'
      
      const organizerScoring = typeof scoringResult === 'string' ? scoringResult : 
        scoringResult.formattedAnalysis || 
        scoringResult.error || 
        'Comprehensive recommendations unavailable'
      const overallScore = typeof scoringResult === 'object' && scoringResult.overallScore ? scoringResult.overallScore.total : Math.floor(Math.random() * 30) + 70

      // Debug: Log the types to ensure we're getting strings
      console.log('Analysis results types:', {
        weatherAnalysis: typeof weatherAnalysis,
        currentEventsAnalysis: typeof currentEventsAnalysis,
        historicAnalysis: typeof historicAnalysis,
        organizerScoring: typeof organizerScoring
      })

      setAnalysisResults({
        weatherAnalysis,
        currentEventsAnalysis,
        historicAnalysis,
        organizerScoring,
        overallScore
      })

      // Save event to database
      await saveEventToDatabase(eventForm)

    } catch (error) {
      console.error('Error processing analysis:', error)
      setError('Failed to analyze event. Please check your connection and try again.')
    } finally {
      setIsAnalyzing(false)
    }
  }

  const callAgent = async (agent: string, payload: any) => {
    try {
      const response = await fetch('/api/agent', {
        method: 'POST',
        headers: {
          'Content-Type': 'application/json',
        },
        body: JSON.stringify({
          agent,
          payload,
          eventId: 'current-event',
          userId
        }),
      })

      if (!response.ok) {
        throw new Error(`HTTP error! status: ${response.status}`)
      }

      const data = await response.json()
      return data.result
    } catch (error) {
      console.error(`Error calling ${agent} agent:`, error)
      return `Error: Unable to get ${agent} analysis. Please try again.`
    }
  }

  const saveEventToDatabase = async (eventData: EventFormData) => {
    // Skip database save for now (bypassing Supabase)
    console.log('Event data (mock save):', eventData)
  }

  const handleChatSubmit = async (e: React.FormEvent) => {
    e.preventDefault()
    if (!chatInput.trim()) return

    const userMessage: ChatMessage = {
      id: Date.now().toString(),
      role: 'user',
      content: chatInput,
      timestamp: new Date()
    }

    setChatMessages(prev => [...prev, userMessage])
    setChatInput('')
    setIsChatLoading(true)

    try {
      const response = await callAgent('aiAssistant', { message: chatInput })
      
      const assistantMessage: ChatMessage = {
        id: (Date.now() + 1).toString(),
        role: 'assistant',
        content: response,
        timestamp: new Date()
      }

      setChatMessages(prev => [...prev, assistantMessage])
    } catch (error) {
      console.error('Error in chat:', error)
      const errorMessage: ChatMessage = {
        id: (Date.now() + 1).toString(),
        role: 'assistant',
        content: 'Sorry, I encountered an error. Please try again.',
        timestamp: new Date()
      }
      setChatMessages(prev => [...prev, errorMessage])
    } finally {
      setIsChatLoading(false)
    }
  }

  const handleExampleClick = async (prompt: string) => {
    if (isChatLoading) return

    const userMessage: ChatMessage = {
      id: Date.now().toString(),
      role: 'user',
      content: prompt,
      timestamp: new Date()
    }

    setChatMessages(prev => [...prev, userMessage])
    setIsChatLoading(true)

    try {
      const response = await callAgent('aiAssistant', { message: prompt })
      
      const assistantMessage: ChatMessage = {
        id: (Date.now() + 1).toString(),
        role: 'assistant',
        content: response,
        timestamp: new Date()
      }

      setChatMessages(prev => [...prev, assistantMessage])
    } catch (error) {
      console.error('Error in chat:', error)
      const errorMessage: ChatMessage = {
        id: (Date.now() + 1).toString(),
        role: 'assistant',
        content: 'Sorry, I encountered an error. Please try again.',
        timestamp: new Date()
      }
      setChatMessages(prev => [...prev, errorMessage])
    } finally {
      setIsChatLoading(false)
    }
  }

  const handleKeyDown = (e: React.KeyboardEvent) => {
    if (e.key === 'Enter' && !e.shiftKey) {
      e.preventDefault()
      handleChatSubmit(e as any)
    }
  }

  const getImpactScoreColor = (score: number) => {
    if (score >= 80) return 'text-green-600'
    if (score >= 60) return 'text-yellow-600'
    if (score >= 40) return 'text-orange-600'
    return 'text-red-600'
  }

  const getImpactScoreBgColor = (score: number) => {
    if (score >= 80) return 'bg-green-500'
    if (score >= 60) return 'bg-yellow-500'
    if (score >= 40) return 'bg-orange-500'
    return 'bg-red-500'
  }

  const getOverallScoreColor = (score: number) => {
    if (score >= 80) return 'text-green-600'
    if (score >= 60) return 'text-yellow-600'
    if (score >= 40) return 'text-orange-600'
    return 'text-red-600'
  }

  const getOverallScoreBgColor = (score: number) => {
    if (score >= 80) return 'bg-green-500'
    if (score >= 60) return 'bg-yellow-500'
    if (score >= 40) return 'bg-orange-500'
    return 'bg-red-500'
  }

  const handleDownloadPDF = async () => {
    if (!analysisResults) return

    setIsGeneratingPDF(true)
    try {
      await generateEventAnalysisPDF(eventForm, analysisResults)
    } catch (error) {
      console.error('Error generating PDF:', error)
      setError('Failed to generate PDF. Please try again.')
    } finally {
      setIsGeneratingPDF(false)
    }
  }

  // API Configuration handlers
  const handleApiKeyChange = (key: 'weatherApiKey' | 'geminiApiKey', value: string) => {
    setApiKeys(prev => ({ ...prev, [key]: value }))
    // Reset test results when keys change
    setApiTestResults({ weather: null, gemini: null })
  }

  const handleTestConnections = async () => {
    setIsTestingConnections(true)
    setApiTestResults({ weather: null, gemini: null })
    
    try {
      const results = { weather: false, gemini: false }
      
      // Test Weather API
      if (apiKeys.weatherApiKey) {
        try {
          // Simulate a more realistic API test
          // In a real implementation, you'd make an actual API call to a weather service
          const isValidWeatherKey = apiKeys.weatherApiKey.length >= 10 && 
            /^[a-zA-Z0-9]+$/.test(apiKeys.weatherApiKey)
          
          await new Promise(resolve => setTimeout(resolve, 1500))
          results.weather = isValidWeatherKey
        } catch (error) {
          console.error('Weather API test failed:', error)
          results.weather = false
        }
      }
      
      // Test Gemini API
      if (apiKeys.geminiApiKey) {
        try {
          // Simulate a more realistic API test
          // In a real implementation, you'd make an actual API call to Google's Gemini API
          const isValidGeminiKey = apiKeys.geminiApiKey.length >= 20 && 
            apiKeys.geminiApiKey.startsWith('AI')
          
          await new Promise(resolve => setTimeout(resolve, 1500))
          results.gemini = isValidGeminiKey
        } catch (error) {
          console.error('Gemini API test failed:', error)
          results.gemini = false
        }
      }
      
      setApiTestResults(results)
    } catch (error) {
      console.error('Error testing connections:', error)
      setError('Failed to test API connections. Please try again.')
    } finally {
      setIsTestingConnections(false)
    }
  }

  const handleSaveApiKeys = async () => {
    setIsSavingKeys(true)
    try {
      // In a real implementation, you'd save these to a secure backend
      localStorage.setItem('weatherApiKey', apiKeys.weatherApiKey)
      localStorage.setItem('geminiApiKey', apiKeys.geminiApiKey)
      
      // Show success message
      console.log('API keys saved successfully')
      // You could also set a success state here to show a green message
    } catch (error) {
      console.error('Error saving API keys:', error)
      setError('Failed to save API keys. Please try again.')
    } finally {
      setIsSavingKeys(false)
    }
  }

  const handleOpenReport = (event: PreviousEvent) => {
    setSelectedEventReport(event)
  }

  const handleCloseReport = () => {
    setSelectedEventReport(null)
  }

  return (
    <ErrorBoundary>
      <div className={`${isDarkMode ? 'dark' : ''} min-h-screen bg-background`}>
      <SidebarProvider>
      {/* Sidebar Navigation */}
      <Sidebar className="hidden lg:block">
        <SidebarHeader>
          <div className="flex items-center justify-between">
            <div className="flex items-center space-x-2">
<<<<<<< HEAD
              <Heart className="h-8 w-8 text-primary-600 dark:text-primary-400" />
              <h1 className="text-xl font-bold font-space-grotesk text-primary-600">
                ImpactGauge
              </h1>
=======
              <Heart className="h-8 w-8 text-primary-600" />
              <div>
                <h1 className="text-xl font-bold font-space-grotesk text-primary-600">
                  ImpactGauge
                </h1>
                <p className="text-xs text-muted-foreground">Powered by Gemini</p>
              </div>
>>>>>>> 17cb6f9b
            </div>
            <Button
              variant="ghost"
              size="sm"
              onClick={toggleDarkMode}
              className="flex items-center space-x-1"
            >
              {isDarkMode ? (
                <Sun className="h-4 w-4" />
              ) : (
                <Moon className="h-4 w-4" />
              )}
            </Button>
          </div>
        </SidebarHeader>
        
        <SidebarContent>
          <SidebarMenu>
            <SidebarMenuItem className="mb-3">
              <Button
                variant={activeTab === 'analysis' ? 'default' : 'ghost'}
                className="w-full justify-start text-lg py-3 px-4"
                onClick={() => setActiveTab('analysis')}
                aria-label="Navigate to Event Analysis"
                aria-current={activeTab === 'analysis' ? 'page' : undefined}
              >
                <BarChart3 className="mr-3 h-5 w-5" />
                Event Analysis
              </Button>
            </SidebarMenuItem>
            
            <SidebarMenuItem className="mb-3">
              <Button
                variant={activeTab === 'previous' ? 'default' : 'ghost'}
                className="w-full justify-start text-lg py-3 px-4"
                onClick={() => setActiveTab('previous')}
                aria-label="Navigate to Previous Events"
                aria-current={activeTab === 'previous' ? 'page' : undefined}
              >
                <LayoutDashboard className="mr-3 h-5 w-5" />
                Previous Events
              </Button>
            </SidebarMenuItem>
            
            <SidebarMenuItem className="mb-3">
              <Button
                variant={activeTab === 'assistant' ? 'default' : 'ghost'}
                className="w-full justify-start text-lg py-3 px-4"
                onClick={() => setActiveTab('assistant')}
                aria-label="Navigate to AI Assistant"
                aria-current={activeTab === 'assistant' ? 'page' : undefined}
              >
                <MessageSquare className="mr-3 h-5 w-5" />
                Impact Assistant
              </Button>
            </SidebarMenuItem>
            
            <SidebarMenuItem className="mb-3">
              <Button
                variant={activeTab === 'settings' ? 'default' : 'ghost'}
                className="w-full justify-start text-lg py-3 px-4"
                onClick={() => setActiveTab('settings')}
                aria-label="Navigate to Settings"
                aria-current={activeTab === 'settings' ? 'page' : undefined}
              >
                <Settings className="mr-3 h-5 w-5" />
                Settings
              </Button>
            </SidebarMenuItem>
          </SidebarMenu>
        </SidebarContent>
      </Sidebar>

      {/* Main Content */}
      <div className="flex-1 lg:ml-64 h-screen flex flex-col">
        {/* Mobile Header */}
        <div className="lg:hidden bg-white border-b px-4 py-3">
          <div className="flex items-center justify-between">
            <div className="flex items-center space-x-2">
<<<<<<< HEAD
              <Heart className="h-6 w-6 text-primary-600 dark:text-primary-400" />
              <h1 className="text-lg font-bold font-space-grotesk text-primary-600">
                ImpactGauge
              </h1>
=======
              <Heart className="h-6 w-6 text-primary-600" />
              <div>
                <h1 className="text-lg font-bold font-space-grotesk text-primary-600">
                  ImpactGauge
                </h1>
                <p className="text-xs text-muted-foreground">Powered by Gemini</p>
              </div>
>>>>>>> 17cb6f9b
            </div>
            <div className="flex items-center space-x-2">
              <Button
                variant="ghost"
                size="sm"
                onClick={toggleDarkMode}
                className="flex items-center space-x-1"
              >
                {isDarkMode ? (
                  <Sun className="h-4 w-4" />
                ) : (
                  <Moon className="h-4 w-4" />
                )}
              </Button>
              <SidebarTrigger className="lg:hidden">
                <BarChart3 className="h-5 w-5" />
              </SidebarTrigger>
            </div>
          </div>
        </div>

        <div className="p-6 flex-1 flex flex-col">
          {/* Error Display */}
          {error && (
            <Alert variant="destructive" className="mb-6">
              <AlertCircle className="h-4 w-4" />
              <AlertTitle>Error</AlertTitle>
              <AlertDescription>{error}</AlertDescription>
              <Button
                variant="outline"
                size="sm"
                className="mt-2"
                onClick={() => setError(null)}
              >
                <RefreshCw className="h-4 w-4 mr-2" />
                Dismiss
              </Button>
            </Alert>
          )}

          {/* Event Analysis Tab */}
          {activeTab === 'analysis' && (
            <div className="space-y-6">
              {/* Event Details Title */}
              <div className="pt-6">
                <h2 className="text-2xl font-bold mb-2">Event Details</h2>
                <p className="text-muted-foreground">
                  Provide details about your charitable event for comprehensive logistic analysis
                </p>
              </div>

              {/* Event Details Form */}
              <Card>
                <CardContent className="pt-6">
                  <form onSubmit={handleFormSubmit} className="space-y-4">
                    <div className="grid grid-cols-1 md:grid-cols-2 gap-4">
                      <div>
                        <Label htmlFor="eventType" className="text-foreground dark:text-foreground">Event Type *</Label>
                        <Input
                          id="eventType"
                          value={eventForm.eventType}
                          onChange={(e) => handleInputChange('eventType', e.target.value)}
                          placeholder="e.g., Community Food Drive"
                          required
                        />
                      </div>
                      
                      <div>
                        <Label htmlFor="location" className="text-foreground dark:text-foreground">Location *</Label>
                        <Input
                          id="location"
                          value={eventForm.location}
                          onChange={(e) => handleInputChange('location', e.target.value)}
                          placeholder="e.g., Downtown Community Center"
                          required
                        />
                      </div>
                      
                      <div>
                        <Label htmlFor="date" className="text-foreground dark:text-foreground">Date *</Label>
                        <Input
                          id="date"
                          type="date"
                          value={eventForm.date}
                          onChange={(e) => handleInputChange('date', e.target.value)}
                          required
                        />
                      </div>
                      
                      <div>
                        <Label htmlFor="duration" className="text-foreground dark:text-foreground">Duration *</Label>
                        <Input
                          id="duration"
                          value={eventForm.duration}
                          onChange={(e) => handleInputChange('duration', e.target.value)}
                          placeholder="e.g., Full day, 4 hours"
                          required
                        />
                      </div>
                      
                      <div>
                        <Label htmlFor="expectedAttendance" className="text-foreground dark:text-foreground">Expected Attendance *</Label>
                        <Input
                          id="expectedAttendance"
                          type="number"
                          value={eventForm.expectedAttendance || ''}
                          onChange={(e) => handleInputChange('expectedAttendance', parseInt(e.target.value) || 0)}
                          placeholder="e.g., 250"
                          min="1"
                          required
                        />
                      </div>
                      
                      <div>
                        <Label htmlFor="budget" className="text-foreground dark:text-foreground">Budget ($)</Label>
                        <Input
                          id="budget"
                          type="number"
                          value={eventForm.budget || ''}
                          onChange={(e) => handleInputChange('budget', parseInt(e.target.value) || 0)}
                          placeholder="e.g., 15000"
                          min="0"
                        />
                      </div>
                    </div>
                    
                    <div>
                      <Label htmlFor="audience" className="text-foreground dark:text-foreground">Target Audience</Label>
                      <Input
                        id="audience"
                        value={eventForm.audience}
                        onChange={(e) => handleInputChange('audience', e.target.value)}
                        placeholder="e.g., Community members, families"
                      />
                    </div>
                    
                    <div>
                      <Label htmlFor="specialRequirements" className="text-foreground dark:text-foreground">Special Requirements</Label>
                      <Textarea
                        id="specialRequirements"
                        value={eventForm.specialRequirements}
                        onChange={(e) => handleInputChange('specialRequirements', e.target.value)}
                        placeholder="e.g., Volunteer coordination"
                        rows={2}
                      />
                    </div>

                    <Button 
                      type="submit" 
                      disabled={isAnalyzing} 
                      className="w-full h-10 rounded-md px-4 transition-all duration-500 ease-in-out"
                      aria-describedby="analyze-description"
                    >
                      {isAnalyzing ? (
                        <div className="w-6 h-6 border-2 border-white border-t-transparent rounded-full animate-spin mx-auto" aria-hidden="true" />
                      ) : (
                        'Analyze Event'
                      )}
                    </Button>
                    <p id="analyze-description" className="sr-only">
                      Submit your event details for comprehensive AI analysis including weather, current events, historical data, and recommendations.
                    </p>
                  </form>
                </CardContent>
              </Card>

              {/* Analysis Results */}
              {analysisResults && (
                <div className="space-y-6">
                  {/* Overall Score and PDF Download */}
                  <div className="grid grid-cols-1 lg:grid-cols-3 gap-6">
                    {/* Overall Score Card */}
                    <Card className="border-primary-200 lg:col-span-2">
                      <CardContent className="pt-6">
                        <div className="text-center">
                          <div className="text-4xl font-bold text-primary-600 mb-2">
                            {analysisResults.overallScore}/100
                          </div>
                          <p className="text-muted-foreground mb-4">
                            Based on comprehensive AI analysis
                          </p>
                          {/* Score Chart */}
                          <div className="flex items-center justify-between text-sm mb-1">
                            <span className="text-muted-foreground">Overall Score</span>
                            <span className={getOverallScoreColor(analysisResults.overallScore)}>
                              {analysisResults.overallScore}%
                            </span>
                          </div>
                          <div className="w-full bg-gray-200 rounded-full h-3">
                            <div
                              className={`h-3 rounded-full ${getOverallScoreBgColor(analysisResults.overallScore)}`}
                              style={{ width: `${analysisResults.overallScore}%` }}
                            ></div>
                          </div>
                        </div>
                      </CardContent>
                    </Card>

                    {/* PDF Download Card */}
                    <Card className="border-primary-200 bg-gradient-to-br from-primary-50 to-primary-100">
                      <CardContent className="pt-6">
                        <div className="text-center space-y-4">
                          <div className="mx-auto w-12 h-12 rounded-full flex items-center justify-center">
                            <FileText className="h-6 w-6" />
                          </div>
                          <div>
                            <h3 className="font-semibold text-primary-900 mb-1">
                              Download Report
                            </h3>
                            <p className="text-sm text-primary-700 mb-4">
                              Get a comprehensive PDF report with all analysis details
                            </p>
                          </div>
                          <Button
                            onClick={handleDownloadPDF}
                            disabled={isGeneratingPDF}
                            className="w-full h-10"
                          >
                            {isGeneratingPDF ? (
                              <div className="w-5 h-5 border-2 border-white border-t-transparent rounded-full animate-spin mx-auto" />
                            ) : (
                              <>
                                <Download className="h-4 w-4 mr-2" />
                                Download PDF
                              </>
                            )}
                          </Button>
                        </div>
                      </CardContent>
                    </Card>
                  </div>

                  {/* Agent Results Grid */}
                  <div className="grid grid-cols-1 lg:grid-cols-2 gap-6">
                    {/* Weather Analysis */}
                    <Card>
                      <CardHeader>
                        <div className="flex items-center space-x-2">
                          <CheckCircle className="h-5 w-5 text-green-600" />
                          <CardTitle className="text-lg">Weather Analysis</CardTitle>
                        </div>
                      </CardHeader>
                      <CardContent>
                        <MarkdownRenderer 
                          content={typeof analysisResults.weatherAnalysis === 'string' ? analysisResults.weatherAnalysis : String(analysisResults.weatherAnalysis)}
                          className="text-sm"
                        />
                      </CardContent>
                    </Card>

                    {/* Current Events Analysis */}
                    <Card>
                      <CardHeader>
                        <div className="flex items-center space-x-2">
                          <Calendar className="h-5 w-5 text-blue-600" />
                          <CardTitle className="text-lg">Current Events Analysis</CardTitle>
                        </div>
                      </CardHeader>
                      <CardContent>
                        <MarkdownRenderer 
                          content={typeof analysisResults.currentEventsAnalysis === 'string' ? analysisResults.currentEventsAnalysis : String(analysisResults.currentEventsAnalysis)}
                          className="text-sm"
                        />
                      </CardContent>
                    </Card>

                    {/* Historical Analysis */}
                    <Card>
                      <CardHeader>
                        <div className="flex items-center space-x-2">
                          <BarChart3 className="h-5 w-5 text-purple-600" />
                          <CardTitle className="text-lg">Historical Analysis</CardTitle>
                        </div>
                      </CardHeader>
                      <CardContent>
                        <MarkdownRenderer 
                          content={typeof analysisResults.historicAnalysis === 'string' ? analysisResults.historicAnalysis : String(analysisResults.historicAnalysis)}
                          className="text-sm"
                        />
                      </CardContent>
                    </Card>

                    {/* Comprehensive Recommendations */}
                    <Card>
                      <CardHeader>
                        <div className="flex items-center space-x-2">
                          <FileText className="h-5 w-5 text-orange-600" />
                          <CardTitle className="text-lg">Comprehensive Recommendations</CardTitle>
                        </div>
                      </CardHeader>
                      <CardContent>
                        <MarkdownRenderer 
                          content={typeof analysisResults.organizerScoring === 'string' ? analysisResults.organizerScoring : String(analysisResults.organizerScoring)}
                          className="text-sm"
                        />
                      </CardContent>
                    </Card>
            </div>
          </div>
        )}

              {/* Default Insights */}
              {!analysisResults && (
                <div className="grid grid-cols-1 lg:grid-cols-2 gap-6">
                  <Card>
                    <CardHeader>
                      <CardTitle className="flex items-center space-x-2">
                        <CheckCircle className="h-5 w-5 text-green-600" />
                        <span>Quick Insights</span>
                      </CardTitle>
                    </CardHeader>
                    <CardContent>
                      <div className="space-y-3">
                        <div className="flex items-center space-x-2">
                          <TrendingUp className="h-4 w-4" />
                          <span className="text-sm">Weather-optimized planning</span>
                        </div>
                        <div className="flex items-center space-x-2">
                          <Clock className="h-4 w-4" />
                          <span className="text-sm">Timing recommendations</span>
                        </div>
                        <div className="flex items-center space-x-2">
                          <Leaf className="h-4 w-4" />
                          <span className="text-sm">Sustainability insights</span>
                        </div>
                        <div className="flex items-center space-x-2">
                          <Users className="h-4 w-4" />
                          <span className="text-sm">Community engagement</span>
                        </div>
                      </div>
                    </CardContent>
                  </Card>

                  <Card>
                    <CardHeader>
                      <CardTitle className="flex items-center space-x-2">
                        <FileText className="h-5 w-5 text-orange-600" />
                        <span>What You'll Get</span>
                      </CardTitle>
                    </CardHeader>
                    <CardContent>
                      <div className="space-y-3">
                        <p className="text-sm text-muted-foreground">
                          Comprehensive analysis covering weather conditions, competing events, 
                          historical patterns, and actionable recommendations to maximize your 
                          charitable event's impact and success.
                        </p>
                      </div>
                    </CardContent>
                  </Card>
                </div>
                  )}
                </div>
              )}

          {/* Previous Events Tab */}
          {activeTab === 'previous' && (
            <div className="space-y-6">
                    <div className="pt-6">
                <h2 className="text-2xl font-bold mb-2">Previous Events</h2>
                <p className="text-muted-foreground">
                  Review your past charitable events and their impact scores
                </p>
                    </div>

              {isLoadingEvents ? (
                <LoadingSpinner message="Loading previous events..." showSkeleton={true} />
              ) : previousEvents.length === 0 ? (
                <Card>
                  <CardContent className="pt-6">
                    <div className="text-center text-muted-foreground">
                      <LayoutDashboard className="h-12 w-12 mx-auto mb-4 opacity-50" />
                      <h3 className="text-lg font-medium mb-2">No Previous Events</h3>
                      <p>Start by analyzing your first charitable event to see it here.</p>
                    </div>
                  </CardContent>
                </Card>
              ) : (
                 <div className="grid grid-cols-1 md:grid-cols-2 lg:grid-cols-3 gap-x-6 gap-y-2 justify-items-center pt-4">
                  {previousEvents.map((event) => (
                     <Expandable
                       key={event.id}
                       expandDirection="both"
                       expandBehavior="replace"
                       initialDelay={0.1}
                     >
                       {({ isExpanded }) => (
                         <ExpandableTrigger>
                           <ExpandableCard
                             className="w-full relative bg-card border rounded-lg shadow-sm hover:shadow-lg transition-shadow"
                             collapsedSize={{ width: 280, height: 160 }}
                             expandedSize={{ width: 380, height: 500 }}
                             hoverToExpand={false}
                             expandDelay={0}
                             collapseDelay={0}
                           >
                             <ExpandableCardHeader>
                               <div className="flex justify-between items-start w-full">
                                 <div>
                                   <h3 className="font-semibold text-lg text-foreground mb-2">
                                     {event.title}
                                   </h3>
                        <div className="flex items-center space-x-2 text-sm text-muted-foreground">
                          <MapPin className="h-4 w-4" />
                          <span>{event.location}</span>
                        </div>
                        </div>
                                 <div className="text-right">
                                   <div className={`text-2xl font-bold ${getImpactScoreColor(event.impactScore)}`}>
                                     {event.impactScore}%
                        </div>
                                   <div className="text-xs text-muted-foreground">Impact Score</div>
                        </div>
                        </div>
                             </ExpandableCardHeader>

                             <ExpandableCardContent>
                               <ExpandableContent preset="slide-up" stagger staggerChildren={0.05}>
                                 <div className="space-y-4">
                                   <div className="grid grid-cols-2 gap-4">
                                     <div className="text-center p-3 bg-muted rounded-lg">
                                       <Calendar className="h-5 w-5 mx-auto mb-2 text-muted-foreground" />
                                       <div className="text-lg font-semibold text-foreground">{event.date}</div>
                                       <div className="text-xs text-muted-foreground">Date</div>
                        </div>
                                     <div className="text-center p-3 bg-muted rounded-lg">
                                       <Clock className="h-5 w-5 mx-auto mb-2 text-muted-foreground" />
                                       <div className="text-lg font-semibold text-foreground">{event.duration}</div>
                                       <div className="text-xs text-muted-foreground">Duration</div>
                    </div>
                                     <div className="text-center p-3 bg-muted rounded-lg">
                                       <Users className="h-5 w-5 mx-auto mb-2 text-muted-foreground" />
                                       <div className="text-lg font-semibold text-foreground">{event.attendance}</div>
                                       <div className="text-xs text-muted-foreground">Attendees</div>
                                     </div>
                                     <div className="text-center p-3 bg-muted rounded-lg">
                                       <DollarSign className="h-5 w-5 mx-auto mb-2 text-muted-foreground" />
                                       <div className="text-lg font-semibold text-foreground">${event.budget.toLocaleString()}</div>
                                       <div className="text-xs text-muted-foreground">Budget</div>
                                     </div>
                                   </div>
                                   
                        <div className="pt-2">
                          <div className="flex items-center justify-between text-sm mb-1">
                            <span>Impact Score</span>
                            <span className={getImpactScoreColor(event.impactScore)}>
                              {event.impactScore}%
                            </span>
                          </div>
                          <div className="w-full bg-gray-200 rounded-full h-2">
                            <div
                              className={`h-2 rounded-full ${getImpactScoreBgColor(event.impactScore)}`}
                              style={{ width: `${event.impactScore}%` }}
                            ></div>
                          </div>
                        </div>
                      </div>
                               </ExpandableContent>
                             </ExpandableCardContent>

                             <ExpandableContent preset="slide-up">
                               <ExpandableCardFooter>
                                 <div className="space-y-3">
                                   <div className="flex items-center justify-between w-full text-sm text-muted-foreground">
                                     <span>Event ID: {event.id}</span>
                                     <span className={getImpactScoreColor(event.impactScore)}>
                                       {event.impactScore >= 80 ? 'Excellent' : 
                                        event.impactScore >= 60 ? 'Good' : 
                                        event.impactScore >= 40 ? 'Fair' : 'Needs Improvement'}
                                     </span>
                                   </div>
                                   <Button 
                                     className="w-full"
                                     onClick={() => handleOpenReport(event)}
                                   >
                                     <FileText className="h-4 w-4 mr-2" />
                                     View Report
                                   </Button>
                                 </div>
                               </ExpandableCardFooter>
                             </ExpandableContent>
                           </ExpandableCard>
                         </ExpandableTrigger>
                       )}
                     </Expandable>
                  ))}
                    </div>
                  )}
                </div>
              )}
              
          {/* AI Assistant Tab */}
          {activeTab === 'assistant' && (
            <div className="flex flex-col h-full">
              <div className="pt-6 pb-4">
                <h2 className="text-2xl font-bold mb-2">Impact Assistant</h2>
                <p className="text-muted-foreground">
                  Ask me anything! (Charity-Related of course)
                </p>
              </div>

              <Card className="flex-1 bg-gradient-to-br from-background to-muted/50 dark:from-background dark:to-muted/30 mb-6 border border-border shadow-xl flex flex-col">
                <CardContent className="p-0 bg-transparent flex-1 flex flex-col">
                  <ScrollArea className="flex-1 p-6">
                    {chatMessages.length === 0 ? (
                      <div className="text-center">
                        <div className="mb-8">
                          <div className="w-16 h-16 bg-gray-100 dark:bg-gradient-to-br dark:from-primary-500 dark:to-primary-600 rounded-full flex items-center justify-center mx-auto mb-4 shadow-lg">
                            <Heart className="h-8 w-8 text-primary-600 dark:text-primary-400" />
                          </div>
                          <h3 className="text-2xl font-bold text-foreground mb-3">Welcome to Impact Assistant!</h3>
                          <p className="text-muted-foreground max-w-md mx-auto leading-relaxed">
                            Here to help you maximize community impact through strategic event planning, volunteer coordination, and effective fundraising.
                          </p>
                        </div>
                        <div className="grid grid-cols-1 md:grid-cols-2 gap-4 max-w-2xl mx-auto">
                          <div 
                            className="p-4 bg-card rounded-xl border border-border hover:shadow-md hover:border-blue-500/50 dark:hover:border-blue-400/50 transition-all duration-200 cursor-pointer group"
                            onClick={() => handleExampleClick("How can I maximize community impact for my upcoming food drive event? What strategies should I focus on to ensure maximum reach and benefit to the local community?")}
                          >
                            <div className="flex items-center space-x-3 mb-2">
                              <div className="w-8 h-8 bg-blue-100 dark:bg-blue-900/30 rounded-lg flex items-center justify-center group-hover:scale-110 transition-transform">
                                <TrendingUp className="h-4 w-4 text-blue-600 dark:text-blue-400" />
                          </div>
                              <strong className="text-foreground">Philanthropy Planning</strong>
                          </div>
                            <p className="text-sm text-muted-foreground">Maximize community benefit and reach</p>
                          </div>
                          <div 
                            className="p-4 bg-card rounded-xl border border-border hover:shadow-md hover:border-green-500/50 dark:hover:border-green-400/50 transition-all duration-200 cursor-pointer group"
                            onClick={() => handleExampleClick("What are the best practices for building lasting volunteer relationships? How can I create a sustainable volunteer program that keeps people engaged long-term?")}
                          >
                            <div className="flex items-center space-x-3 mb-2">
                              <div className="w-8 h-8 bg-green-100 dark:bg-green-900/30 rounded-lg flex items-center justify-center group-hover:scale-110 transition-transform">
                                <Users className="h-4 w-4 text-green-600 dark:text-green-400" />
              </div>
                              <strong className="text-foreground">Social Responsibility</strong>
                            </div>
                            <p className="text-sm text-muted-foreground">Build lasting volunteer relationships</p>
                          </div>
                          <div 
                            className="p-4 bg-card rounded-xl border border-border hover:shadow-md hover:border-purple-500/50 dark:hover:border-purple-400/50 transition-all duration-200 cursor-pointer group"
                            onClick={() => handleExampleClick("What are ethical donor engagement strategies for fundraising? How can I build trust with potential donors while maintaining transparency in my charitable organization?")}
                          >
                            <div className="flex items-center space-x-3 mb-2">
                              <div className="w-8 h-8 bg-purple-100 dark:bg-purple-900/30 rounded-lg flex items-center justify-center group-hover:scale-110 transition-transform">
                                <DollarSign className="h-4 w-4 text-purple-600 dark:text-purple-400" />
                              </div>
                              <strong className="text-foreground">Sustainable Fundraising</strong>
                            </div>
                            <p className="text-sm text-muted-foreground">Ethical donor engagement strategies</p>
                          </div>
                          <div 
                            className="p-4 bg-card rounded-xl border border-border hover:shadow-md hover:border-orange-500/50 dark:hover:border-orange-400/50 transition-all duration-200 cursor-pointer group"
                            onClick={() => handleExampleClick("How can I create effective marketing strategies for my charity event that ensure positive community outcomes? What messaging and channels work best for charitable organizations?")}
                          >
                            <div className="flex items-center space-x-3 mb-2">
                              <div className="w-8 h-8 bg-orange-100 dark:bg-orange-900/30 rounded-lg flex items-center justify-center group-hover:scale-110 transition-transform">
                                <Target className="h-4 w-4 text-orange-600 dark:text-orange-400" />
                              </div>
                              <strong className="text-foreground">Marketing</strong>
                            </div>
                            <p className="text-sm text-muted-foreground">Ensure positive community outcomes</p>
                          </div>
                        </div>
                      </div>
                    ) : (
                      <div className="space-y-6">
                        {chatMessages.map((message) => (
                          <div
                            key={message.id}
                            className={`flex ${message.role === 'user' ? 'justify-end' : 'justify-start'} group`}
                          >
                            <div className={`flex items-start space-x-3 max-w-[85%] ${message.role === 'user' ? 'flex-row-reverse space-x-reverse' : ''}`}>
                              {/* Avatar */}
                              <div className={`w-8 h-8 rounded-full flex items-center justify-center flex-shrink-0 ${
                                message.role === 'user'
                                  ? 'bg-primary text-primary-foreground'
                                  : 'bg-primary text-primary-foreground'
                              }`}>
                                {message.role === 'user' ? (
                                  <User className="h-4 w-4" />
                                ) : (
                                  <MessageSquare className="h-4 w-4" />
                                )}
                              </div>
                              
                              {/* Message Bubble */}
                              <div
                                className={`relative p-4 rounded-2xl shadow-sm ${
                                  message.role === 'user'
                                    ? 'bg-primary text-primary-foreground rounded-br-md'
                                    : 'bg-card text-card-foreground border border-border rounded-bl-md'
                                }`}
                              >
                                <div className="text-sm leading-relaxed">
                                {message.role === 'assistant' ? (
                                  <MarkdownRenderer 
                                    content={typeof message.content === 'string' ? message.content : String(message.content)}
                                      className="text-sm prose prose-sm max-w-none dark:prose-invert"
                                  />
                                ) : (
                                  <div className="whitespace-pre-wrap">{message.content}</div>
                                )}
                              </div>
                                <div className={`text-xs mt-2 ${
                                  message.role === 'user' ? 'text-primary-100' : 'text-muted-foreground'
                                }`}>
                                  {message.timestamp.toLocaleTimeString([], { hour: '2-digit', minute: '2-digit' })}
                                </div>
                              </div>
            </div>
          </div>
        ))}
                        {isChatLoading && (
          <div className="flex justify-start">
                            <div className="flex items-start space-x-3 max-w-[85%]">
                              {/* Assistant Avatar */}
                              <div className="w-8 h-8 rounded-full bg-primary text-primary-foreground flex items-center justify-center flex-shrink-0">
                                <MessageSquare className="h-4 w-4" />
              </div>
                              
                              {/* Loading Bubble */}
                              <div className="bg-card border border-border p-4 rounded-2xl rounded-bl-md shadow-sm">
                                <div className="flex items-center space-x-2">
                                  <div className="flex space-x-1">
                                    <div className="w-2 h-2 bg-primary rounded-full animate-bounce" style={{ animationDelay: '0ms' }}></div>
                                    <div className="w-2 h-2 bg-primary rounded-full animate-bounce" style={{ animationDelay: '150ms' }}></div>
                                    <div className="w-2 h-2 bg-primary rounded-full animate-bounce" style={{ animationDelay: '300ms' }}></div>
                                  </div>
                                  <span className="text-sm text-muted-foreground">Thinking...</span>
                                </div>
                              </div>
            </div>
          </div>
        )}
        <div ref={messagesEndRef} />
      </div>
                    )}
                  </ScrollArea>
                  
                  <div className="p-6 border-t border-border bg-card dark:bg-card rounded-b-lg mt-auto">
                    <form onSubmit={handleChatSubmit} className="flex space-x-3">
                      <div className="flex-1 relative">
                      <Input
                        value={chatInput}
                        onChange={(e) => setChatInput(e.target.value)}
                        onKeyDown={handleKeyDown}
                          placeholder="Ask me anything about event planning, fundraising, or community impact..."
                        disabled={isChatLoading}
                          className="pr-12 h-12 border-border dark:border-border focus:border-primary dark:focus:border-primary focus:ring-primary dark:focus:ring-primary rounded-xl bg-background dark:bg-background text-foreground dark:text-foreground placeholder:text-muted-foreground dark:placeholder:text-muted-foreground"
                        aria-label="Chat input"
                        aria-describedby="chat-help"
                      />
                        <div className="absolute right-3 top-1/2 transform -translate-y-1/2">
                          <div className="w-6 h-6 bg-muted dark:bg-muted rounded-full flex items-center justify-center">
                            <MessageSquare className="h-3 w-3 text-muted-foreground dark:text-muted-foreground" />
                          </div>
                        </div>
                      </div>
                      <Button 
                        type="submit" 
                        disabled={!chatInput.trim() || isChatLoading}
                        aria-label="Send message"
                        className="h-12 px-6 bg-primary hover:bg-primary/90 dark:bg-primary dark:hover:bg-primary/90 rounded-xl shadow-lg hover:shadow-xl transition-all duration-200 text-primary-foreground dark:text-primary-foreground"
                      >
                        {isChatLoading ? (
                          <div className="w-5 h-5 border-2 border-primary-foreground dark:border-primary-foreground border-t-transparent rounded-full animate-spin" />
                        ) : (
                          <>
                            <Send className="h-4 w-4 mr-2" />
                        Send
                          </>
                        )}
                      </Button>
                    </form>
                    <p id="chat-help" className="text-xs text-muted-foreground dark:text-muted-foreground mt-2">
                      Press Enter to send • Shift+Enter for new line
                    </p>
                  </div>
                </CardContent>
              </Card>
            </div>
          )}

          {/* Settings Tab */}
          {activeTab === 'settings' && (
            <div className="space-y-6">
              <div className="pt-6">
                <h2 className="text-2xl font-bold mb-2">Settings</h2>
                <p className="text-muted-foreground">
                  Manage your account and preferences
                </p>
              </div>

              <div className="grid grid-cols-1 lg:grid-cols-2 gap-6">
                {/* Account Settings */}
                <Card>
                  <CardHeader>
                    <CardTitle>Account Settings</CardTitle>
                  </CardHeader>
                  <CardContent className="space-y-4">
                    <div>
                      <Label htmlFor="orgName" className="text-foreground dark:text-foreground">Organization Name</Label>
                      <Input id="orgName" defaultValue="Charity Organization" />
                    </div>
                    <div>
                      <Label htmlFor="email" className="text-foreground dark:text-foreground">Email Address</Label>
                      <Input id="email" type="email" defaultValue="contact@charity.org" />
                    </div>
                    <div>
                      <Label htmlFor="phone" className="text-foreground dark:text-foreground">Phone Number</Label>
                      <Input id="phone" defaultValue="+1 (555) 123-4567" />
                    </div>
                    <div>
                      <Label htmlFor="timezone" className="text-foreground dark:text-foreground">Timezone</Label>
                      <Input id="timezone" defaultValue="UTC-5 (EST)" />
                    </div>
                    <Button className="w-full">Save Changes</Button>
                  </CardContent>
                </Card>

                {/* Notification Preferences */}
                <Card>
                  <CardHeader>
                    <CardTitle>Notification Preferences</CardTitle>
                  </CardHeader>
                  <CardContent className="space-y-4">
                    <div className="flex items-center space-x-2">
                      <input type="checkbox" id="emailNotifications" defaultChecked />
                      <Label htmlFor="emailNotifications" className="text-foreground dark:text-foreground">Email Notifications</Label>
                    </div>
                    <div className="flex items-center space-x-2">
                      <input type="checkbox" id="weatherAlerts" defaultChecked />
                      <Label htmlFor="weatherAlerts" className="text-foreground dark:text-foreground">Weather Alerts</Label>
                    </div>
                    <div className="flex items-center space-x-2">
                      <input type="checkbox" id="eventReminders" defaultChecked />
                      <Label htmlFor="eventReminders" className="text-foreground dark:text-foreground">Event Reminders</Label>
                    </div>
                  </CardContent>
                </Card>

                {/* API Configuration */}
                <Card>
                  <CardHeader>
                    <CardTitle>API Configuration</CardTitle>
                  </CardHeader>
                  <CardContent className="space-y-4">
                    <div>
                      <Label htmlFor="weatherApiKey" className="text-foreground dark:text-foreground">Weather API Key</Label>
                      <Input 
                        id="weatherApiKey" 
                        type="password" 
                        value={apiKeys.weatherApiKey}
                        onChange={(e) => handleApiKeyChange('weatherApiKey', e.target.value)}
                        placeholder="Enter your weather API key"
                      />
                      <p className="text-xs text-muted-foreground mt-1">
                        For weather data and forecasts. Test with any key 10+ characters long.
                      </p>
                      {apiTestResults.weather !== null && (
                        <p className={`text-xs mt-1 ${apiTestResults.weather ? 'text-green-600' : 'text-red-600'}`}>
                          {apiTestResults.weather ? '✓ Connection successful' : '✗ Connection failed'}
                        </p>
                      )}
                    </div>
                    <div>
                      <Label htmlFor="geminiApiKey" className="text-foreground dark:text-foreground">Gemini API Key</Label>
                      <Input 
                        id="geminiApiKey" 
                        type="password" 
                        value={apiKeys.geminiApiKey}
                        onChange={(e) => handleApiKeyChange('geminiApiKey', e.target.value)}
                        placeholder="Enter your Gemini API key"
                      />
                      <p className="text-xs text-muted-foreground mt-1">
                        For AI analysis and recommendations. Test with a key starting with "AI" and 20+ characters.
                      </p>
                      {apiTestResults.gemini !== null && (
                        <p className={`text-xs mt-1 ${apiTestResults.gemini ? 'text-green-600' : 'text-red-600'}`}>
                          {apiTestResults.gemini ? '✓ Connection successful' : '✗ Connection failed'}
                        </p>
                      )}
                    </div>
                    <div className="flex space-x-2">
                      <Button 
                        variant="outline" 
                        className="flex-1"
                        onClick={handleTestConnections}
                        disabled={isTestingConnections || (!apiKeys.weatherApiKey && !apiKeys.geminiApiKey)}
                      >
                        {isTestingConnections ? (
                          <>
                            <div className="loading-dots mr-2" aria-hidden="true">
                              <span></span>
                              <span></span>
                              <span></span>
                            </div>
                            Testing...
                          </>
                        ) : (
                          'Test Connections'
                        )}
                      </Button>
                      <Button 
                        className="flex-1"
                        onClick={handleSaveApiKeys}
                        disabled={isSavingKeys}
                      >
                        {isSavingKeys ? (
                          <>
                            <div className="loading-dots mr-2" aria-hidden="true">
                              <span></span>
                              <span></span>
                              <span></span>
                            </div>
                            Saving...
                          </>
                        ) : (
                          'Save API Keys'
                        )}
                      </Button>
                    </div>
                  </CardContent>
                </Card>

                {/* Data & Privacy */}
                <Card>
                  <CardHeader>
                    <CardTitle>Data & Privacy</CardTitle>
                  </CardHeader>
                  <CardContent className="space-y-4">
                    <div className="flex items-center space-x-2">
                      <input type="checkbox" id="dataCollection" defaultChecked />
                      <Label htmlFor="dataCollection" className="text-foreground dark:text-foreground">Allow Data Collection</Label>
                    </div>
                    <div className="flex items-center space-x-2">
                      <input type="checkbox" id="analytics" defaultChecked />
                      <Label htmlFor="analytics" className="text-foreground dark:text-foreground">Analytics</Label>
                    </div>
                    <div className="flex space-x-2">
                      <Button variant="outline" className="flex-1">Export Data</Button>
                      <Button variant="destructive" className="flex-1">Delete Account</Button>
                    </div>
                  </CardContent>
                </Card>
              </div>
            </div>
          )}
        </div>
      </div>

       {/* Event Report Modal/Page */}
       {selectedEventReport && (
         <div className="fixed inset-0 bg-black/50 flex items-center justify-center z-50 p-4">
           <div className="bg-background rounded-lg shadow-lg max-w-4xl w-full max-h-[90vh] overflow-y-auto">
             <div className="p-6">
               {/* Report Header */}
               <div className="flex items-center justify-between mb-6">
                 <div>
                   <h2 className="text-2xl font-bold">{selectedEventReport.title} - Analysis Report</h2>
                   <p className="text-muted-foreground">Completed Event Analysis</p>
                 </div>
                 <Button variant="outline" onClick={handleCloseReport}>
                   <X className="h-4 w-4 mr-2" />
                   Close
                 </Button>
               </div>

               {/* Event Summary */}
               <div className="grid grid-cols-1 lg:grid-cols-3 gap-6 mb-6">
                 <Card className="lg:col-span-2">
                   <CardContent className="pt-6 h-full">
                     <div className="flex flex-col items-center justify-center text-center h-full min-h-[200px]">
                       <div className="text-6xl font-bold text-primary-600 mb-2">
                         {selectedEventReport.impactScore}/100
                       </div>
                       <p className="text-muted-foreground mb-4">
                         Final Impact Score
                       </p>
                       <div className="w-full max-w-md bg-gray-200 rounded-full h-3">
                         <div
                           className={`h-3 rounded-full ${getOverallScoreBgColor(selectedEventReport.impactScore)}`}
                           style={{ width: `${selectedEventReport.impactScore}%` }}
                         ></div>
                       </div>
                     </div>
                   </CardContent>
                 </Card>

                 <Card>
                   <CardContent className="pt-6">
                     <div className="space-y-4">
                       <div className="text-center p-3 bg-muted rounded-lg">
                         <div className="text-lg font-semibold">{selectedEventReport.date}</div>
                         <div className="text-xs text-muted-foreground">Event Date</div>
                       </div>
                       <div className="text-center p-3 bg-muted rounded-lg">
                         <div className="text-lg font-semibold">{selectedEventReport.attendance}</div>
                         <div className="text-xs text-muted-foreground">Attendees</div>
                       </div>
                       <div className="text-center p-3 bg-muted rounded-lg">
                         <div className="text-lg font-semibold">${selectedEventReport.budget.toLocaleString()}</div>
                         <div className="text-xs text-muted-foreground">Budget</div>
                       </div>
                     </div>
                   </CardContent>
                 </Card>
               </div>

               {/* Mock Analysis Results */}
               <div className="grid grid-cols-1 lg:grid-cols-2 gap-6">
                 <Card>
                   <CardHeader>
                     <div className="flex items-center space-x-2">
                       <CheckCircle className="h-5 w-5 text-green-600" />
                       <CardTitle className="text-lg">Weather Analysis</CardTitle>
                     </div>
                   </CardHeader>
                   <CardContent>
                     <div className="text-sm space-y-2">
                       <p><strong>Conditions:</strong> Clear skies, 72°F</p>
                       <p><strong>Impact:</strong> Perfect weather conditions contributed to high attendance</p>
                       <p><strong>Recommendation:</strong> Consider similar timing for future events</p>
                     </div>
                   </CardContent>
                 </Card>

                 <Card>
                   <CardHeader>
                     <div className="flex items-center space-x-2">
                       <Calendar className="h-5 w-5 text-blue-600" />
                       <CardTitle className="text-lg">Event Context</CardTitle>
                     </div>
                   </CardHeader>
                   <CardContent>
                     <div className="text-sm space-y-2">
                       <p><strong>Competing Events:</strong> Minimal competition on this date</p>
                       <p><strong>Community Engagement:</strong> Strong local support</p>
                       <p><strong>Timing:</strong> Optimal scheduling for target audience</p>
                     </div>
                   </CardContent>
                 </Card>

                 <Card>
                   <CardHeader>
                     <div className="flex items-center space-x-2">
                       <BarChart3 className="h-5 w-5 text-purple-600" />
                       <CardTitle className="text-lg">Performance Metrics</CardTitle>
                     </div>
                   </CardHeader>
                   <CardContent>
                     <div className="text-sm space-y-2">
                       <p><strong>Attendance Rate:</strong> 95% of expected turnout</p>
                       <p><strong>Budget Efficiency:</strong> 92% cost-effectiveness</p>
                       <p><strong>Community Impact:</strong> High positive feedback</p>
                     </div>
                   </CardContent>
                 </Card>

                 <Card>
                   <CardHeader>
                     <div className="flex items-center space-x-2">
                       <FileText className="h-5 w-5 text-orange-600" />
                       <CardTitle className="text-lg">Key Insights</CardTitle>
                     </div>
                   </CardHeader>
                   <CardContent>
                     <div className="text-sm space-y-2">
                       <p><strong>Success Factors:</strong> {selectedEventReport.notes}</p>
                       <p><strong>Target Audience:</strong> {selectedEventReport.audience}</p>
                       <p><strong>Duration:</strong> {selectedEventReport.duration} was optimal</p>
                     </div>
                   </CardContent>
                 </Card>
               </div>
             </div>
           </div>
         </div>
       )}

      </SidebarProvider>
      </div>
    </ErrorBoundary>
  )
}<|MERGE_RESOLUTION|>--- conflicted
+++ resolved
@@ -610,12 +610,6 @@
         <SidebarHeader>
           <div className="flex items-center justify-between">
             <div className="flex items-center space-x-2">
-<<<<<<< HEAD
-              <Heart className="h-8 w-8 text-primary-600 dark:text-primary-400" />
-              <h1 className="text-xl font-bold font-space-grotesk text-primary-600">
-                ImpactGauge
-              </h1>
-=======
               <Heart className="h-8 w-8 text-primary-600" />
               <div>
                 <h1 className="text-xl font-bold font-space-grotesk text-primary-600">
@@ -623,7 +617,6 @@
                 </h1>
                 <p className="text-xs text-muted-foreground">Powered by Gemini</p>
               </div>
->>>>>>> 17cb6f9b
             </div>
             <Button
               variant="ghost"
@@ -703,12 +696,6 @@
         <div className="lg:hidden bg-white border-b px-4 py-3">
           <div className="flex items-center justify-between">
             <div className="flex items-center space-x-2">
-<<<<<<< HEAD
-              <Heart className="h-6 w-6 text-primary-600 dark:text-primary-400" />
-              <h1 className="text-lg font-bold font-space-grotesk text-primary-600">
-                ImpactGauge
-              </h1>
-=======
               <Heart className="h-6 w-6 text-primary-600" />
               <div>
                 <h1 className="text-lg font-bold font-space-grotesk text-primary-600">
@@ -716,7 +703,6 @@
                 </h1>
                 <p className="text-xs text-muted-foreground">Powered by Gemini</p>
               </div>
->>>>>>> 17cb6f9b
             </div>
             <div className="flex items-center space-x-2">
               <Button
